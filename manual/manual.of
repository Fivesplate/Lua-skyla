--- conflicted
+++ resolved
@@ -4548,15 +4548,13 @@
 after its last character,
 but can contain other zeros in its body.
 
-<<<<<<< HEAD
 The pointer returned by @id{lua_tolstring}
 may be invalidated by the garbage collector if the
 corresponding Lua value is removed from the stack @see{constchar}.
-=======
+
 This function can raise memory errors only
 when converting a number to a string
-(as then it has to create a new string).
->>>>>>> e288c5a9
+(as then it may have to create a new string).
 
 }
 
