/*
** $Id: lgc.c $
** Garbage Collector
** See Copyright Notice in lua.h
*/

#define lgc_c
#define LUA_CORE

#include "lprefix.h"

#include <stdio.h>
#include <string.h>


#include "lua.h"

#include "ldebug.h"
#include "ldo.h"
#include "lfunc.h"
#include "lgc.h"
#include "llex.h"
#include "lmem.h"
#include "lobject.h"
#include "lstate.h"
#include "lstring.h"
#include "ltable.h"
#include "ltm.h"


/*
** Number of fixed (luaC_fix) objects in a Lua state: metafield names,
** plus reserved words, plus "_ENV", plus the memory-error message.
*/
#define NFIXED		(TM_N + NUM_RESERVED + 2)


/*
** Maximum number of elements to sweep in each single step.
** (Large enough to dissipate fixed overheads but small enough
** to allow small steps for the collector.)
*/
#define GCSWEEPMAX	20


/* mask with all color bits */
#define maskcolors	(bitmask(BLACKBIT) | WHITEBITS)

/* mask with all GC bits */
#define maskgcbits      (maskcolors | AGEBITS)


/* macro to erase all color bits then set only the current white bit */
#define makewhite(g,x)	\
  (x->marked = cast_byte((x->marked & ~maskcolors) | luaC_white(g)))

/* make an object gray (neither white nor black) */
#define set2gray(x)	resetbits(x->marked, maskcolors)


/* make an object black (coming from any color) */
#define set2black(x)  \
  (x->marked = cast_byte((x->marked & ~WHITEBITS) | bitmask(BLACKBIT)))


#define valiswhite(x)   (iscollectable(x) && iswhite(gcvalue(x)))

#define keyiswhite(n)   (keyiscollectable(n) && iswhite(gckey(n)))


/*
** Protected access to objects in values
*/
#define gcvalueN(o)     (iscollectable(o) ? gcvalue(o) : NULL)


#define markvalue(g,o) { checkliveness(g->mainthread,o); \
  if (valiswhite(o)) reallymarkobject(g,gcvalue(o)); }

#define markkey(g, n)	{ if keyiswhite(n) reallymarkobject(g,gckey(n)); }

#define markobject(g,t)	{ if (iswhite(t)) reallymarkobject(g, obj2gco(t)); }

/*
** mark an object that can be NULL (either because it is really optional,
** or it was stripped as debug info, or inside an uncompleted structure)
*/
#define markobjectN(g,t)	{ if (t) markobject(g,t); }

static void reallymarkobject (global_State *g, GCObject *o);
static l_obj atomic (lua_State *L);
static void entersweep (lua_State *L);


/*
** {======================================================
** Generic functions
** =======================================================
*/


/*
** one after last element in a hash array
*/
#define gnodelast(h)	gnode(h, cast_sizet(sizenode(h)))


static GCObject **getgclist (GCObject *o) {
  switch (o->tt) {
    case LUA_VTABLE: return &gco2t(o)->gclist;
    case LUA_VLCL: return &gco2lcl(o)->gclist;
    case LUA_VCCL: return &gco2ccl(o)->gclist;
    case LUA_VTHREAD: return &gco2th(o)->gclist;
    case LUA_VPROTO: return &gco2p(o)->gclist;
    case LUA_VUSERDATA: {
      Udata *u = gco2u(o);
      lua_assert(u->nuvalue > 0);
      return &u->gclist;
    }
    default: lua_assert(0); return 0;
  }
}


/*
** Link a collectable object 'o' with a known type into the list 'p'.
** (Must be a macro to access the 'gclist' field in different types.)
*/
#define linkgclist(o,p)	linkgclist_(obj2gco(o), &(o)->gclist, &(p))

static void linkgclist_ (GCObject *o, GCObject **pnext, GCObject **list) {
  lua_assert(!isgray(o));  /* cannot be in a gray list */
  *pnext = *list;
  *list = o;
  set2gray(o);  /* now it is */
}


/*
** Link a generic collectable object 'o' into the list 'p'.
*/
#define linkobjgclist(o,p) linkgclist_(obj2gco(o), getgclist(o), &(p))



/*
** Clear keys for empty entries in tables. If entry is empty, mark its
** entry as dead. This allows the collection of the key, but keeps its
** entry in the table: its removal could break a chain and could break
** a table traversal.  Other places never manipulate dead keys, because
** its associated empty value is enough to signal that the entry is
** logically empty.
*/
static void clearkey (Node *n) {
  lua_assert(isempty(gval(n)));
  if (keyiscollectable(n))
    setdeadkey(n);  /* unused key; remove it */
}


/*
** tells whether a key or value can be cleared from a weak
** table. Non-collectable objects are never removed from weak
** tables. Strings behave as 'values', so are never removed too. for
** other objects: if really collected, cannot keep them; for objects
** being finalized, keep them in keys, but not in values
*/
static int iscleared (global_State *g, const GCObject *o) {
  if (o == NULL) return 0;  /* non-collectable value */
  else if (novariant(o->tt) == LUA_TSTRING) {
    markobject(g, o);  /* strings are 'values', so are never weak */
    return 0;
  }
  else return iswhite(o);
}


/*
** Barrier that moves collector forward, that is, marks the white object
** 'v' being pointed by the black object 'o'.  In the generational
** mode, 'v' must also become old, if 'o' is old; however, it cannot
** be changed directly to OLD, because it may still point to non-old
** objects. So, it is marked as OLD0. In the next cycle it will become
** OLD1, and in the next it will finally become OLD (regular old). By
** then, any object it points to will also be old.  If called in the
** incremental sweep phase, it clears the black object to white (sweep
** it) to avoid other barrier calls for this same object. (That cannot
** be done is generational mode, as its sweep does not distinguish
** whites from deads.)
*/
void luaC_barrier_ (lua_State *L, GCObject *o, GCObject *v) {
  global_State *g = G(L);
  lua_assert(isblack(o) && iswhite(v) && !isdead(g, v) && !isdead(g, o));
  if (keepinvariant(g)) {  /* must keep invariant? */
    reallymarkobject(g, v);  /* restore invariant */
    if (isold(o)) {
      lua_assert(!isold(v));  /* white object could not be old */
      setage(v, G_OLD0);  /* restore generational invariant */
    }
  }
  else {  /* sweep phase */
    lua_assert(issweepphase(g));
    if (g->gckind != KGC_GEN)  /* incremental mode? */
      makewhite(g, o);  /* mark 'o' as white to avoid other barriers */
  }
}


/*
** barrier that moves collector backward, that is, mark the black object
** pointing to a white object as gray again.
*/
void luaC_barrierback_ (lua_State *L, GCObject *o) {
  global_State *g = G(L);
  lua_assert(isblack(o) && !isdead(g, o));
  lua_assert((g->gckind == KGC_GEN) == (isold(o) && getage(o) != G_TOUCHED1));
  if (getage(o) == G_TOUCHED2)  /* already in gray list? */
    set2gray(o);  /* make it gray to become touched1 */
  else  /* link it in 'grayagain' and paint it gray */
    linkobjgclist(o, g->grayagain);
  if (isold(o))  /* generational mode? */
    setage(o, G_TOUCHED1);  /* touched in current cycle */
}


void luaC_fix (lua_State *L, GCObject *o) {
  global_State *g = G(L);
  lua_assert(g->allgc == o);  /* object must be 1st in 'allgc' list! */
  set2gray(o);  /* they will be gray forever */
  setage(o, G_OLD);  /* and old forever */
  g->allgc = o->next;  /* remove object from 'allgc' list */
  o->next = g->fixedgc;  /* link it to 'fixedgc' list */
  g->fixedgc = o;
}


/*
** create a new collectable object (with given type, size, and offset)
** and link it to 'allgc' list.
*/
GCObject *luaC_newobjdt (lua_State *L, int tt, size_t sz, size_t offset) {
  global_State *g = G(L);
  char *p = cast_charp(luaM_newobject(L, novariant(tt), sz));
  GCObject *o = cast(GCObject *, p + offset);
  g->GCdebt++;
  o->marked = luaC_white(g);
  o->tt = tt;
  o->next = g->allgc;
  g->allgc = o;
  return o;
}


/*
** create a new collectable object with no offset.
*/
GCObject *luaC_newobj (lua_State *L, int tt, size_t sz) {
  return luaC_newobjdt(L, tt, sz, 0);
}

/* }====================================================== */



/*
** {======================================================
** Mark functions
** =======================================================
*/


/*
** Mark an object.  Userdata with no user values, strings, and closed
** upvalues are visited and turned black here.  Open upvalues are
** already indirectly linked through their respective threads in the
** 'twups' list, so they don't go to the gray list; nevertheless, they
** are kept gray to avoid barriers, as their values will be revisited
** by the thread or by 'remarkupvals'.  Other objects are added to the
** gray list to be visited (and turned black) later.  Both userdata and
** upvalues can call this function recursively, but this recursion goes
** for at most two levels: An upvalue cannot refer to another upvalue
** (only closures can), and a userdata's metatable must be a table.
*/
static void reallymarkobject (global_State *g, GCObject *o) {
  g->marked++;
  switch (o->tt) {
    case LUA_VSHRSTR:
    case LUA_VLNGSTR: {
      set2black(o);  /* nothing to visit */
      break;
    }
    case LUA_VUPVAL: {
      UpVal *uv = gco2upv(o);
      if (upisopen(uv))
        set2gray(uv);  /* open upvalues are kept gray */
      else
        set2black(uv);  /* closed upvalues are visited here */
      markvalue(g, uv->v.p);  /* mark its content */
      break;
    }
    case LUA_VUSERDATA: {
      Udata *u = gco2u(o);
      if (u->nuvalue == 0) {  /* no user values? */
        markobjectN(g, u->metatable);  /* mark its metatable */
        set2black(u);  /* nothing else to mark */
        break;
      }
      /* else... */
    }  /* FALLTHROUGH */
    case LUA_VLCL: case LUA_VCCL: case LUA_VTABLE:
    case LUA_VTHREAD: case LUA_VPROTO: {
      linkobjgclist(o, g->gray);  /* to be visited later */
      break;
    }
    default: lua_assert(0); break;
  }
}


/*
** mark metamethods for basic types
*/
static void markmt (global_State *g) {
  int i;
  for (i=0; i < LUA_NUMTAGS; i++)
    markobjectN(g, g->mt[i]);
}


/*
** mark all objects in list of being-finalized
*/
static l_obj markbeingfnz (global_State *g) {
  GCObject *o;
  l_obj count = 0;
  for (o = g->tobefnz; o != NULL; o = o->next) {
    count++;
    markobject(g, o);
  }
  return count;
}


/*
** For each non-marked thread, simulates a barrier between each open
** upvalue and its value. (If the thread is collected, the value will be
** assigned to the upvalue, but then it can be too late for the barrier
** to act. The "barrier" does not need to check colors: A non-marked
** thread must be young; upvalues cannot be older than their threads; so
** any visited upvalue must be young too.) Also removes the thread from
** the list, as it was already visited. Removes also threads with no
** upvalues, as they have nothing to be checked. (If the thread gets an
** upvalue later, it will be linked in the list again.)
*/
static l_obj remarkupvals (global_State *g) {
  l_obj work = 0;
  lua_State *thread;
  lua_State **p = &g->twups;
  while ((thread = *p) != NULL) {
    if (!iswhite(thread) && thread->openupval != NULL)
      p = &thread->twups;  /* keep marked thread with upvalues in the list */
    else {  /* thread is not marked or without upvalues */
      UpVal *uv;
      lua_assert(!isold(thread) || thread->openupval == NULL);
      *p = thread->twups;  /* remove thread from the list */
      thread->twups = thread;  /* mark that it is out of list */
      for (uv = thread->openupval; uv != NULL; uv = uv->u.open.next) {
        lua_assert(getage(uv) <= getage(thread));
        if (!iswhite(uv)) {  /* upvalue already visited? */
          lua_assert(upisopen(uv) && isgray(uv));
          markvalue(g, uv->v.p);  /* mark its value */
        }
      }
    }
    work++;
  }
  return work;
}


static void cleargraylists (global_State *g) {
  g->gray = g->grayagain = NULL;
  g->weak = g->allweak = g->ephemeron = NULL;
}


/*
** mark root set and reset all gray lists, to start a new collection.
** 'marked' is initialized with the number of fixed objects in the state,
** to count the total number of live objects during a cycle. (That is
** the metafield names, plus the reserved words, plus "_ENV" plus the
** memory-error message.)
*/
static void restartcollection (global_State *g) {
  cleargraylists(g);
  g->marked = NFIXED;
  markobject(g, g->mainthread);
  markvalue(g, &g->l_registry);
  markmt(g);
  markbeingfnz(g);  /* mark any finalizing object left from previous cycle */
}

/* }====================================================== */


/*
** {======================================================
** Traverse functions
** =======================================================
*/


/*
** Check whether object 'o' should be kept in the 'grayagain' list for
** post-processing by 'correctgraylist'. (It could put all old objects
** in the list and leave all the work to 'correctgraylist', but it is
** more efficient to avoid adding elements that will be removed.) Only
** TOUCHED1 objects need to be in the list. TOUCHED2 doesn't need to go
** back to a gray list, but then it must become OLD. (That is what
** 'correctgraylist' does when it finds a TOUCHED2 object.)
*/
static void genlink (global_State *g, GCObject *o) {
  lua_assert(isblack(o));
  if (getage(o) == G_TOUCHED1) {  /* touched in this cycle? */
    linkobjgclist(o, g->grayagain);  /* link it back in 'grayagain' */
  }  /* everything else do not need to be linked back */
  else if (getage(o) == G_TOUCHED2)
    changeage(o, G_TOUCHED2, G_OLD);  /* advance age */
}


/*
** Traverse a table with weak values and link it to proper list. During
** propagate phase, keep it in 'grayagain' list, to be revisited in the
** atomic phase. In the atomic phase, if table has any white value,
** put it in 'weak' list, to be cleared.
*/
static void traverseweakvalue (global_State *g, Table *h) {
  Node *n, *limit = gnodelast(h);
  /* if there is array part, assume it may have white values (it is not
     worth traversing it now just to check) */
  int hasclears = (h->alimit > 0);
  for (n = gnode(h, 0); n < limit; n++) {  /* traverse hash part */
    if (isempty(gval(n)))  /* entry is empty? */
      clearkey(n);  /* clear its key */
    else {
      lua_assert(!keyisnil(n));
      markkey(g, n);
      if (!hasclears && iscleared(g, gcvalueN(gval(n))))  /* a white value? */
        hasclears = 1;  /* table will have to be cleared */
    }
  }
  if (g->gcstate == GCSatomic && hasclears)
    linkgclist(h, g->weak);  /* has to be cleared later */
  else
    linkgclist(h, g->grayagain);  /* must retraverse it in atomic phase */
}


/*
** Traverse an ephemeron table and link it to proper list. Returns true
** iff any object was marked during this traversal (which implies that
** convergence has to continue). During propagation phase, keep table
** in 'grayagain' list, to be visited again in the atomic phase. In
** the atomic phase, if table has any white->white entry, it has to
** be revisited during ephemeron convergence (as that key may turn
** black). Otherwise, if it has any white key, table has to be cleared
** (in the atomic phase). In generational mode, some tables
** must be kept in some gray list for post-processing; this is done
** by 'genlink'.
*/
static int traverseephemeron (global_State *g, Table *h, int inv) {
  int marked = 0;  /* true if an object is marked in this traversal */
  int hasclears = 0;  /* true if table has white keys */
  int hasww = 0;  /* true if table has entry "white-key -> white-value" */
  unsigned int i;
  unsigned int asize = luaH_realasize(h);
  unsigned int nsize = sizenode(h);
  /* traverse array part */
  for (i = 0; i < asize; i++) {
    if (valiswhite(&h->array[i])) {
      marked = 1;
      reallymarkobject(g, gcvalue(&h->array[i]));
    }
  }
  /* traverse hash part; if 'inv', traverse descending
     (see 'convergeephemerons') */
  for (i = 0; i < nsize; i++) {
    Node *n = inv ? gnode(h, nsize - 1 - i) : gnode(h, i);
    if (isempty(gval(n)))  /* entry is empty? */
      clearkey(n);  /* clear its key */
    else if (iscleared(g, gckeyN(n))) {  /* key is not marked (yet)? */
      hasclears = 1;  /* table must be cleared */
      if (valiswhite(gval(n)))  /* value not marked yet? */
        hasww = 1;  /* white-white entry */
    }
    else if (valiswhite(gval(n))) {  /* value not marked yet? */
      marked = 1;
      reallymarkobject(g, gcvalue(gval(n)));  /* mark it now */
    }
  }
  /* link table into proper list */
  if (g->gcstate == GCSpropagate)
    linkgclist(h, g->grayagain);  /* must retraverse it in atomic phase */
  else if (hasww)  /* table has white->white entries? */
    linkgclist(h, g->ephemeron);  /* have to propagate again */
  else if (hasclears)  /* table has white keys? */
    linkgclist(h, g->allweak);  /* may have to clean white keys */
  else
    genlink(g, obj2gco(h));  /* check whether collector still needs to see it */
  return marked;
}


static void traversestrongtable (global_State *g, Table *h) {
  Node *n, *limit = gnodelast(h);
  unsigned int i;
  unsigned int asize = luaH_realasize(h);
  for (i = 0; i < asize; i++)  /* traverse array part */
    markvalue(g, &h->array[i]);
  for (n = gnode(h, 0); n < limit; n++) {  /* traverse hash part */
    if (isempty(gval(n)))  /* entry is empty? */
      clearkey(n);  /* clear its key */
    else {
      lua_assert(!keyisnil(n));
      markkey(g, n);
      markvalue(g, gval(n));
    }
  }
  genlink(g, obj2gco(h));
}


static void traversetable (global_State *g, Table *h) {
  const char *weakkey, *weakvalue;
  const TValue *mode = gfasttm(g, h->metatable, TM_MODE);
  markobjectN(g, h->metatable);
  if (mode && ttisstring(mode) &&  /* is there a weak mode? */
      (cast_void(weakkey = strchr(svalue(mode), 'k')),
       cast_void(weakvalue = strchr(svalue(mode), 'v')),
       (weakkey || weakvalue))) {  /* is really weak? */
    if (!weakkey)  /* strong keys? */
      traverseweakvalue(g, h);
    else if (!weakvalue)  /* strong values? */
      traverseephemeron(g, h, 0);
    else  /* all weak */
      linkgclist(h, g->allweak);  /* nothing to traverse now */
  }
  else  /* not weak */
    traversestrongtable(g, h);
}


static void traverseudata (global_State *g, Udata *u) {
  int i;
  markobjectN(g, u->metatable);  /* mark its metatable */
  for (i = 0; i < u->nuvalue; i++)
    markvalue(g, &u->uv[i].uv);
  genlink(g, obj2gco(u));
}


/*
** Traverse a prototype. (While a prototype is being build, its
** arrays can be larger than needed; the extra slots are filled with
** NULL, so the use of 'markobjectN')
*/
static void traverseproto (global_State *g, Proto *f) {
  int i;
  markobjectN(g, f->source);
  for (i = 0; i < f->sizek; i++)  /* mark literals */
    markvalue(g, &f->k[i]);
  for (i = 0; i < f->sizeupvalues; i++)  /* mark upvalue names */
    markobjectN(g, f->upvalues[i].name);
  for (i = 0; i < f->sizep; i++)  /* mark nested protos */
    markobjectN(g, f->p[i]);
  for (i = 0; i < f->sizelocvars; i++)  /* mark local-variable names */
    markobjectN(g, f->locvars[i].varname);
}


static void traverseCclosure (global_State *g, CClosure *cl) {
  int i;
  for (i = 0; i < cl->nupvalues; i++)  /* mark its upvalues */
    markvalue(g, &cl->upvalue[i]);
}

/*
** Traverse a Lua closure, marking its prototype and its upvalues.
** (Both can be NULL while closure is being created.)
*/
static void traverseLclosure (global_State *g, LClosure *cl) {
  int i;
  markobjectN(g, cl->p);  /* mark its prototype */
  for (i = 0; i < cl->nupvalues; i++) {  /* visit its upvalues */
    UpVal *uv = cl->upvals[i];
    markobjectN(g, uv);  /* mark upvalue */
  }
}


/*
** Traverse a thread, marking the elements in the stack up to its top
** and cleaning the rest of the stack in the final traversal. That
** ensures that the entire stack have valid (non-dead) objects.
** Threads have no barriers. In gen. mode, old threads must be visited
** at every cycle, because they might point to young objects.  In inc.
** mode, the thread can still be modified before the end of the cycle,
** and therefore it must be visited again in the atomic phase. To ensure
** these visits, threads must return to a gray list if they are not new
** (which can only happen in generational mode) or if the traverse is in
** the propagate phase (which can only happen in incremental mode).
*/
static void traversethread (global_State *g, lua_State *th) {
  UpVal *uv;
  StkId o = th->stack.p;
  if (isold(th) || g->gcstate == GCSpropagate)
    linkgclist(th, g->grayagain);  /* insert into 'grayagain' list */
  if (o == NULL)
    return;  /* stack not completely built yet */
  lua_assert(g->gcstate == GCSatomic ||
             th->openupval == NULL || isintwups(th));
  for (; o < th->top.p; o++)  /* mark live elements in the stack */
    markvalue(g, s2v(o));
  for (uv = th->openupval; uv != NULL; uv = uv->u.open.next)
    markobject(g, uv);  /* open upvalues cannot be collected */
  if (g->gcstate == GCSatomic) {  /* final traversal? */
    for (; o < th->stack_last.p + EXTRA_STACK; o++)
      setnilvalue(s2v(o));  /* clear dead stack slice */
    /* 'remarkupvals' may have removed thread from 'twups' list */
    if (!isintwups(th) && th->openupval != NULL) {
      th->twups = g->twups;  /* link it back to the list */
      g->twups = th;
    }
  }
  else if (!g->gcemergency)
    luaD_shrinkstack(th); /* do not change stack in emergency cycle */
}


/*
** traverse one gray object, turning it to black.
*/
static void propagatemark (global_State *g) {
  GCObject *o = g->gray;
  nw2black(o);
  g->gray = *getgclist(o);  /* remove from 'gray' list */
  switch (o->tt) {
    case LUA_VTABLE: traversetable(g, gco2t(o)); break;
    case LUA_VUSERDATA: traverseudata(g, gco2u(o)); break;
    case LUA_VLCL: traverseLclosure(g, gco2lcl(o)); break;
    case LUA_VCCL: traverseCclosure(g, gco2ccl(o)); break;
    case LUA_VPROTO: traverseproto(g, gco2p(o)); break;
    case LUA_VTHREAD: traversethread(g, gco2th(o)); break;
    default: lua_assert(0);
  }
}


static l_obj propagateall (global_State *g) {
  l_obj work = 0;
  while (g->gray) {
    propagatemark(g);
    work++;
  }
  return work;
}


/*
** Traverse all ephemeron tables propagating marks from keys to values.
** Repeat until it converges, that is, nothing new is marked. 'dir'
** inverts the direction of the traversals, trying to speed up
** convergence on chains in the same table.
*/
static l_obj convergeephemerons (global_State *g) {
  int changed;
  l_obj work = 0;
  int dir = 0;
  do {
    GCObject *w;
    GCObject *next = g->ephemeron;  /* get ephemeron list */
    g->ephemeron = NULL;  /* tables may return to this list when traversed */
    changed = 0;
    while ((w = next) != NULL) {  /* for each ephemeron table */
      Table *h = gco2t(w);
      next = h->gclist;  /* list is rebuilt during loop */
      nw2black(h);  /* out of the list (for now) */
      if (traverseephemeron(g, h, dir)) {  /* marked some value? */
        propagateall(g);  /* propagate changes */
        changed = 1;  /* will have to revisit all ephemeron tables */
      }
      work++;
    }
    dir = !dir;  /* invert direction next time */
  } while (changed);  /* repeat until no more changes */
  return work;
}

/* }====================================================== */


/*
** {======================================================
** Sweep Functions
** =======================================================
*/


/*
** clear entries with unmarked keys from all weaktables in list 'l'
*/
static l_obj clearbykeys (global_State *g, GCObject *l) {
  l_obj work = 0;
  for (; l; l = gco2t(l)->gclist) {
    Table *h = gco2t(l);
    Node *limit = gnodelast(h);
    Node *n;
    for (n = gnode(h, 0); n < limit; n++) {
      if (iscleared(g, gckeyN(n)))  /* unmarked key? */
        setempty(gval(n));  /* remove entry */
      if (isempty(gval(n)))  /* is entry empty? */
        clearkey(n);  /* clear its key */
    }
    work++;
  }
  return work;
}


/*
** clear entries with unmarked values from all weaktables in list 'l' up
** to element 'f'
*/
static l_obj clearbyvalues (global_State *g, GCObject *l, GCObject *f) {
  l_obj work = 0;
  for (; l != f; l = gco2t(l)->gclist) {
    Table *h = gco2t(l);
    Node *n, *limit = gnodelast(h);
    unsigned int i;
    unsigned int asize = luaH_realasize(h);
    for (i = 0; i < asize; i++) {
      TValue *o = &h->array[i];
      if (iscleared(g, gcvalueN(o)))  /* value was collected? */
        setempty(o);  /* remove entry */
    }
    for (n = gnode(h, 0); n < limit; n++) {
      if (iscleared(g, gcvalueN(gval(n))))  /* unmarked value? */
        setempty(gval(n));  /* remove entry */
      if (isempty(gval(n)))  /* is entry empty? */
        clearkey(n);  /* clear its key */
    }
    work++;
  }
  return work;
}


static void freeupval (lua_State *L, UpVal *uv) {
  if (upisopen(uv))
    luaF_unlinkupval(uv);
  luaM_free(L, uv);
}


static void freeobj (lua_State *L, GCObject *o) {
  G(L)->totalobjs--;
  switch (o->tt) {
    case LUA_VPROTO:
      luaF_freeproto(L, gco2p(o));
      break;
    case LUA_VUPVAL:
      freeupval(L, gco2upv(o));
      break;
    case LUA_VLCL: {
      LClosure *cl = gco2lcl(o);
      luaM_freemem(L, cl, sizeLclosure(cl->nupvalues));
      break;
    }
    case LUA_VCCL: {
      CClosure *cl = gco2ccl(o);
      luaM_freemem(L, cl, sizeCclosure(cl->nupvalues));
      break;
    }
    case LUA_VTABLE:
      luaH_free(L, gco2t(o));
      break;
    case LUA_VTHREAD:
      luaE_freethread(L, gco2th(o));
      break;
    case LUA_VUSERDATA: {
      Udata *u = gco2u(o);
      luaM_freemem(L, o, sizeudata(u->nuvalue, u->len));
      break;
    }
    case LUA_VSHRSTR: {
      TString *ts = gco2ts(o);
      luaS_remove(L, ts);  /* remove it from hash table */
      luaM_freemem(L, ts, sizelstring(ts->shrlen));
      break;
    }
    case LUA_VLNGSTR: {
      TString *ts = gco2ts(o);
      luaM_freemem(L, ts, sizelstring(ts->u.lnglen));
      break;
    }
    default: lua_assert(0);
  }
}


/*
** sweep at most 'countin' elements from a list of GCObjects erasing dead
** objects, where a dead object is one marked with the old (non current)
** white; change all non-dead objects back to white, preparing for next
** collection cycle. Return where to continue the traversal or NULL if
** list is finished.
*/
static GCObject **sweeplist (lua_State *L, GCObject **p, int countin) {
  global_State *g = G(L);
  int ow = otherwhite(g);
  int i;
  int white = luaC_white(g);  /* current white */
  for (i = 0; *p != NULL && i < countin; i++) {
    GCObject *curr = *p;
    int marked = curr->marked;
    if (isdeadm(ow, marked)) {  /* is 'curr' dead? */
      *p = curr->next;  /* remove 'curr' from list */
      freeobj(L, curr);  /* erase 'curr' */
    }
    else {  /* change mark to 'white' */
      curr->marked = cast_byte((marked & ~maskgcbits) | white);
      p = &curr->next;  /* go to next element */
    }
  }
  return (*p == NULL) ? NULL : p;
}


/*
** sweep a list until a live object (or end of list)
*/
static GCObject **sweeptolive (lua_State *L, GCObject **p) {
  GCObject **old = p;
  do {
    p = sweeplist(L, p, 1);
  } while (p == old);
  return p;
}

/* }====================================================== */


/*
** {======================================================
** Finalization
** =======================================================
*/

/*
** If possible, shrink string table.
*/
static void checkSizes (lua_State *L, global_State *g) {
  if (!g->gcemergency) {
    if (g->strt.nuse < g->strt.size / 4)  /* string table too big? */
      luaS_resize(L, g->strt.size / 2);
  }
}


/*
** Get the next udata to be finalized from the 'tobefnz' list, and
** link it back into the 'allgc' list.
*/
static GCObject *udata2finalize (global_State *g) {
  GCObject *o = g->tobefnz;  /* get first element */
  lua_assert(tofinalize(o));
  g->tobefnz = o->next;  /* remove it from 'tobefnz' list */
  o->next = g->allgc;  /* return it to 'allgc' list */
  g->allgc = o;
  resetbit(o->marked, FINALIZEDBIT);  /* object is "normal" again */
  if (issweepphase(g))
    makewhite(g, o);  /* "sweep" object */
  else if (getage(o) == G_OLD1)
    g->firstold1 = o;  /* it is the first OLD1 object in the list */
  return o;
}


static void dothecall (lua_State *L, void *ud) {
  UNUSED(ud);
  luaD_callnoyield(L, L->top.p - 2, 0);
}


static void GCTM (lua_State *L) {
  global_State *g = G(L);
  const TValue *tm;
  TValue v;
  lua_assert(!g->gcemergency);
  setgcovalue(L, &v, udata2finalize(g));
  tm = luaT_gettmbyobj(L, &v, TM_GC);
  if (!notm(tm)) {  /* is there a finalizer? */
    int status;
    lu_byte oldah = L->allowhook;
    int oldgcstp  = g->gcstp;
    g->gcstp |= GCSTPGC;  /* avoid GC steps */
    L->allowhook = 0;  /* stop debug hooks during GC metamethod */
    setobj2s(L, L->top.p++, tm);  /* push finalizer... */
    setobj2s(L, L->top.p++, &v);  /* ... and its argument */
    L->ci->callstatus |= CIST_FIN;  /* will run a finalizer */
    status = luaD_pcall(L, dothecall, NULL, savestack(L, L->top.p - 2), 0);
    L->ci->callstatus &= ~CIST_FIN;  /* not running a finalizer anymore */
    L->allowhook = oldah;  /* restore hooks */
    g->gcstp = oldgcstp;  /* restore state */
    if (l_unlikely(status != LUA_OK)) {  /* error while running __gc? */
      luaE_warnerror(L, "__gc");
      L->top.p--;  /* pops error object */
    }
  }
}


/*
** call all pending finalizers
*/
static void callallpendingfinalizers (lua_State *L) {
  global_State *g = G(L);
  while (g->tobefnz)
    GCTM(L);
}


/*
** find last 'next' field in list 'p' list (to add elements in its end)
*/
static GCObject **findlast (GCObject **p) {
  while (*p != NULL)
    p = &(*p)->next;
  return p;
}


/*
** Move all unreachable objects (or 'all' objects) that need
** finalization from list 'finobj' to list 'tobefnz' (to be finalized).
** (Note that objects after 'finobjold1' cannot be white, so they
** don't need to be traversed. In incremental mode, 'finobjold1' is NULL,
** so the whole list is traversed.)
*/
static void separatetobefnz (global_State *g, int all) {
  GCObject *curr;
  GCObject **p = &g->finobj;
  GCObject **lastnext = findlast(&g->tobefnz);
  while ((curr = *p) != g->finobjold1) {  /* traverse all finalizable objects */
    lua_assert(tofinalize(curr));
    if (!(iswhite(curr) || all))  /* not being collected? */
      p = &curr->next;  /* don't bother with it */
    else {
      if (curr == g->finobjsur)  /* removing 'finobjsur'? */
        g->finobjsur = curr->next;  /* correct it */
      *p = curr->next;  /* remove 'curr' from 'finobj' list */
      curr->next = *lastnext;  /* link at the end of 'tobefnz' list */
      *lastnext = curr;
      lastnext = &curr->next;
    }
  }
}


/*
** If pointer 'p' points to 'o', move it to the next element.
*/
static void checkpointer (GCObject **p, GCObject *o) {
  if (o == *p)
    *p = o->next;
}


/*
** Correct pointers to objects inside 'allgc' list when
** object 'o' is being removed from the list.
*/
static void correctpointers (global_State *g, GCObject *o) {
  checkpointer(&g->survival, o);
  checkpointer(&g->old1, o);
  checkpointer(&g->reallyold, o);
  checkpointer(&g->firstold1, o);
}


/*
** if object 'o' has a finalizer, remove it from 'allgc' list (must
** search the list to find it) and link it in 'finobj' list.
*/
void luaC_checkfinalizer (lua_State *L, GCObject *o, Table *mt) {
  global_State *g = G(L);
  if (tofinalize(o) ||                 /* obj. is already marked... */
      gfasttm(g, mt, TM_GC) == NULL ||    /* or has no finalizer... */
      (g->gcstp & GCSTPCLS))                   /* or closing state? */
    return;  /* nothing to be done */
  else {  /* move 'o' to 'finobj' list */
    GCObject **p;
    if (issweepphase(g)) {
      makewhite(g, o);  /* "sweep" object 'o' */
      if (g->sweepgc == &o->next)  /* should not remove 'sweepgc' object */
        g->sweepgc = sweeptolive(L, g->sweepgc);  /* change 'sweepgc' */
    }
    else
      correctpointers(g, o);
    /* search for pointer pointing to 'o' */
    for (p = &g->allgc; *p != o; p = &(*p)->next) { /* empty */ }
    *p = o->next;  /* remove 'o' from 'allgc' list */
    o->next = g->finobj;  /* link it in 'finobj' list */
    g->finobj = o;
    l_setbit(o->marked, FINALIZEDBIT);  /* mark it as such */
  }
}

/* }====================================================== */


/*
** {======================================================
** Generational Collector
** =======================================================
*/


/*
** Set the "time" to wait before starting a new GC cycle; cycle will
** start when number of objects in use hits the threshold of
** approximately ('marked' * pause / 100). (A direct multiplication
** by 'pause' may overflow, and a direct division by 100 may undeflow
** to zero. So, the division is done in two steps. 8 * 12 is near 100
** and the division by 8 is cheap.)
*/
static void setpause (global_State *g) {
  unsigned int pause = getgcparam(g->gcpause);
  l_obj threshold = g->marked / 8 * pause / 12;
  l_obj debt = gettotalobjs(g) - threshold;
  if (debt > 0) debt = 0;
  luaE_setdebt(g, debt);
}


/*
** Sweep a list of objects to enter generational mode.  Deletes dead
** objects and turns the non dead to old. All non-dead threads---which
** are now old---must be in a gray list. Everything else is not in a
** gray list. Open upvalues are also kept gray.
*/
static void sweep2old (lua_State *L, GCObject **p) {
  GCObject *curr;
  global_State *g = G(L);
  while ((curr = *p) != NULL) {
    if (iswhite(curr)) {  /* is 'curr' dead? */
      lua_assert(isdead(g, curr));
      *p = curr->next;  /* remove 'curr' from list */
      freeobj(L, curr);  /* erase 'curr' */
    }
    else {  /* all surviving objects become old */
      setage(curr, G_OLD);
      if (curr->tt == LUA_VTHREAD) {  /* threads must be watched */
        lua_State *th = gco2th(curr);
        linkgclist(th, g->grayagain);  /* insert into 'grayagain' list */
      }
      else if (curr->tt == LUA_VUPVAL && upisopen(gco2upv(curr)))
        set2gray(curr);  /* open upvalues are always gray */
      else  /* everything else is black */
        nw2black(curr);
      p = &curr->next;  /* go to next element */
    }
  }
}


/*
** Sweep for generational mode. Delete dead objects. (Because the
** collection is not incremental, there are no "new white" objects
** during the sweep. So, any white object must be dead.) For
** non-dead objects, advance their ages and clear the color of
** new objects. (Old objects keep their colors.)
** The ages of G_TOUCHED1 and G_TOUCHED2 objects cannot be advanced
** here, because these old-generation objects are usually not swept
** here.  They will all be advanced in 'correctgraylist'. That function
** will also remove objects turned white here from any gray list.
*/
static GCObject **sweepgen (lua_State *L, global_State *g, GCObject **p,
                            GCObject *limit, GCObject **pfirstold1) {
  static const lu_byte nextage[] = {
    G_SURVIVAL,  /* from G_NEW */
    G_OLD1,      /* from G_SURVIVAL */
    G_OLD1,      /* from G_OLD0 */
    G_OLD,       /* from G_OLD1 */
    G_OLD,       /* from G_OLD (do not change) */
    G_TOUCHED1,  /* from G_TOUCHED1 (do not change) */
    G_TOUCHED2   /* from G_TOUCHED2 (do not change) */
  };
  int white = luaC_white(g);
  GCObject *curr;
  while ((curr = *p) != limit) {
    if (iswhite(curr)) {  /* is 'curr' dead? */
      lua_assert(!isold(curr) && isdead(g, curr));
      *p = curr->next;  /* remove 'curr' from list */
      freeobj(L, curr);  /* erase 'curr' */
    }
    else {  /* correct mark and age */
      if (getage(curr) == G_NEW) {  /* new objects go back to white */
        int marked = curr->marked & ~maskgcbits;  /* erase GC bits */
        curr->marked = cast_byte(marked | G_SURVIVAL | white);
      }
      else {  /* all other objects will be old, and so keep their color */
        setage(curr, nextage[getage(curr)]);
        if (getage(curr) == G_OLD1 && *pfirstold1 == NULL)
          *pfirstold1 = curr;  /* first OLD1 object in the list */
      }
      p = &curr->next;  /* go to next element */
    }
  }
  return p;
}


/*
** Traverse a list making all its elements white and clearing their
** age. In incremental mode, all objects are 'new' all the time,
** except for fixed strings (which are always old).
*/
static void whitelist (global_State *g, GCObject *p) {
  int white = luaC_white(g);
  for (; p != NULL; p = p->next)
    p->marked = cast_byte((p->marked & ~maskgcbits) | white);
}


/*
** Correct a list of gray objects. Return pointer to where rest of the
** list should be linked.
** Because this correction is done after sweeping, young objects might
** be turned white and still be in the list. They are only removed.
** 'TOUCHED1' objects are advanced to 'TOUCHED2' and remain on the list;
** Non-white threads also remain on the list; 'TOUCHED2' objects become
** regular old; they and anything else are removed from the list.
*/
static GCObject **correctgraylist (GCObject **p) {
  GCObject *curr;
  while ((curr = *p) != NULL) {
    GCObject **next = getgclist(curr);
    if (iswhite(curr))
      goto remove;  /* remove all white objects */
    else if (getage(curr) == G_TOUCHED1) {  /* touched in this cycle? */
      lua_assert(isgray(curr));
      nw2black(curr);  /* make it black, for next barrier */
      changeage(curr, G_TOUCHED1, G_TOUCHED2);
      goto remain;  /* keep it in the list and go to next element */
    }
    else if (curr->tt == LUA_VTHREAD) {
      lua_assert(isgray(curr));
      goto remain;  /* keep non-white threads on the list */
    }
    else {  /* everything else is removed */
      lua_assert(isold(curr));  /* young objects should be white here */
      if (getage(curr) == G_TOUCHED2)  /* advance from TOUCHED2... */
        changeage(curr, G_TOUCHED2, G_OLD);  /* ... to OLD */
      nw2black(curr);  /* make object black (to be removed) */
      goto remove;
    }
    remove: *p = *next; continue;
    remain: p = next; continue;
  }
  return p;
}


/*
** Correct all gray lists, coalescing them into 'grayagain'.
*/
static void correctgraylists (global_State *g) {
  GCObject **list = correctgraylist(&g->grayagain);
  *list = g->weak; g->weak = NULL;
  list = correctgraylist(list);
  *list = g->allweak; g->allweak = NULL;
  list = correctgraylist(list);
  *list = g->ephemeron; g->ephemeron = NULL;
  correctgraylist(list);
}


/*
** Mark black 'OLD1' objects when starting a new young collection.
** Gray objects are already in some gray list, and so will be visited
** in the atomic step.
*/
static void markold (global_State *g, GCObject *from, GCObject *to) {
  GCObject *p;
  for (p = from; p != to; p = p->next) {
    if (getage(p) == G_OLD1) {
      lua_assert(!iswhite(p));
      changeage(p, G_OLD1, G_OLD);  /* now they are old */
      if (isblack(p))
        reallymarkobject(g, p);
    }
  }
}


/*
** Finish a young-generation collection.
*/
static void finishgencycle (lua_State *L, global_State *g) {
  correctgraylists(g);
  checkSizes(L, g);
  g->gcstate = GCSpropagate;  /* skip restart */
  if (!g->gcemergency)
    callallpendingfinalizers(L);
}


/*
** Does a young collection. First, mark 'OLD1' objects. Then does the
** atomic step. Then, sweep all lists and advance pointers. Finally,
** finish the collection.
*/
static void youngcollection (lua_State *L, global_State *g) {
  GCObject **psurvival;  /* to point to first non-dead survival object */
  GCObject *dummy;  /* dummy out parameter to 'sweepgen' */
  lua_assert(g->gcstate == GCSpropagate);
  if (g->firstold1) {  /* are there regular OLD1 objects? */
    markold(g, g->firstold1, g->reallyold);  /* mark them */
    g->firstold1 = NULL;  /* no more OLD1 objects (for now) */
  }
  markold(g, g->finobj, g->finobjrold);
  markold(g, g->tobefnz, NULL);
  atomic(L);

  /* sweep nursery and get a pointer to its last live element */
  g->gcstate = GCSswpallgc;
  psurvival = sweepgen(L, g, &g->allgc, g->survival, &g->firstold1);
  /* sweep 'survival' */
  sweepgen(L, g, psurvival, g->old1, &g->firstold1);
  g->reallyold = g->old1;
  g->old1 = *psurvival;  /* 'survival' survivals are old now */
  g->survival = g->allgc;  /* all news are survivals */

  /* repeat for 'finobj' lists */
  dummy = NULL;  /* no 'firstold1' optimization for 'finobj' lists */
  psurvival = sweepgen(L, g, &g->finobj, g->finobjsur, &dummy);
  /* sweep 'survival' */
  sweepgen(L, g, psurvival, g->finobjold1, &dummy);
  g->finobjrold = g->finobjold1;
  g->finobjold1 = *psurvival;  /* 'survival' survivals are old now */
  g->finobjsur = g->finobj;  /* all news are survivals */

  sweepgen(L, g, &g->tobefnz, NULL, &dummy);
  finishgencycle(L, g);
}


/*
** Clears all gray lists, sweeps objects, and prepare sublists to enter
** generational mode. The sweeps remove dead objects and turn all
** surviving objects to old. Threads go back to 'grayagain'; everything
** else is turned black (not in any gray list).
*/
static void atomic2gen (lua_State *L, global_State *g) {
  cleargraylists(g);
  /* sweep all elements making them old */
  g->gcstate = GCSswpallgc;
  sweep2old(L, &g->allgc);
  /* everything alive now is old */
  g->reallyold = g->old1 = g->survival = g->allgc;
  g->firstold1 = NULL;  /* there are no OLD1 objects anywhere */

  /* repeat for 'finobj' lists */
  sweep2old(L, &g->finobj);
  g->finobjrold = g->finobjold1 = g->finobjsur = g->finobj;

  sweep2old(L, &g->tobefnz);

  g->gckind = KGC_GEN;
  g->GClastmajor = gettotalobjs(g);  /* base for memory control */
  finishgencycle(L, g);
}


/*
** Set debt for the next minor collection, which will happen when
** total number of objects grows 'genminormul'%.
*/
static void setminordebt (global_State *g) {
  luaE_setdebt(g, -(gettotalobjs(g) / 100) * g->genminormul);
}


/*
** Enter generational mode. Must go until the end of an atomic cycle
** to ensure that all objects are correctly marked and weak tables
** are cleared. Then, turn all objects into old and finishes the
** collection.
*/
static void entergen (lua_State *L, global_State *g) {
  luaC_runtilstate(L, bitmask(GCSpause));  /* prepare to start a new cycle */
  luaC_runtilstate(L, bitmask(GCSpropagate));  /* start new cycle */
  atomic(L);  /* propagates all and then do the atomic stuff */
  atomic2gen(L, g);
  setminordebt(g);  /* set debt assuming next cycle will be minor */
}


/*
** Enter incremental mode. Turn all objects white, make all
** intermediate lists point to NULL (to avoid invalid pointers),
** and go to the pause state.
*/
static void enterinc (global_State *g) {
  whitelist(g, g->allgc);
  g->reallyold = g->old1 = g->survival = NULL;
  whitelist(g, g->finobj);
  whitelist(g, g->tobefnz);
  g->finobjrold = g->finobjold1 = g->finobjsur = NULL;
  g->gcstate = GCSpause;
  g->gckind = KGC_INC;
}


/*
** Change collector mode to 'newmode'.
*/
void luaC_changemode (lua_State *L, int newmode) {
  global_State *g = G(L);
  if (newmode != g->gckind) {  /* does it need to change? */
    if (newmode == KGC_INC) {  /* entering incremental mode? */
      if (g->gckind == KGC_GENMAJOR)
        g->gckind = KGC_INC;  /* already incremental but in name */
      else
        enterinc(g);  /* entering incremental mode */
    }
    else {
      lua_assert(newmode == KGC_GEN);
      entergen(L, g);
    }
  }
}


/*
** Does a full collection in generational mode.
*/
static void fullgen (lua_State *L, global_State *g) {
  enterinc(g);
  entergen(L, g);
}


/*
** Does a major collector up to the atomic phase and then either
** returns to minor collections or stays doing major ones.  If the
** number of objects collected this time (numobjs - marked) is more than
** half the number of objects created since the last major collection
** (numobjs - lastmajor), it goes back to minor collections.
*/
static void genmajorstep (lua_State *L, global_State *g) {
  l_obj lastmajor = g->GClastmajor;  /* count from last collection */
  l_obj numobjs = gettotalobjs(g);  /* current count */
  luaC_runtilstate(L, bitmask(GCSpropagate));  /* start new cycle */
  atomic(L);  /* mark everybody */
  if ((numobjs - g->marked) > ((numobjs - lastmajor) >> 1)) {
    atomic2gen(L, g);  /* return to generational mode */
    setminordebt(g);
  }
  else {  /* bad collection; stay in major mode */
    entersweep(L);
    luaC_runtilstate(L, bitmask(GCSpause));  /* finish collection */
    setpause(g);
    g->GClastmajor = gettotalobjs(g);
  }
}


/*
** Does a generational "step".  If the total number of objects grew
** more than 'majormul'% since the last major collection, does a
** major collection.  Otherwise, does a minor collection.  The test
** ('GCdebt' > 0) avoids major collections when the step originated from
** 'collectgarbage("step")'.
*/
static void genstep (lua_State *L, global_State *g) {
  l_obj majorbase = g->GClastmajor;  /* count after last major collection */
  l_obj majorinc = (majorbase / 100) * getgcparam(g->genmajormul);
  if (g->GCdebt > 0 && gettotalobjs(g) > majorbase + majorinc) {
    /* do a major collection */
    enterinc(g);
    g->gckind = KGC_GENMAJOR;
    genmajorstep(L, g);
  }
  else {  /* regular case; do a minor collection */
    g->marked = 0;
    youngcollection(L, g);
    setminordebt(g);
    lua_assert(g->GClastmajor == majorbase);
  }
}

/* }====================================================== */


/*
** {======================================================
** GC control
** =======================================================
*/


/*
** Enter first sweep phase.
** The call to 'sweeptolive' makes the pointer point to an object
** inside the list (instead of to the header), so that the real sweep do
** not need to skip objects created between "now" and the start of the
** real sweep.
*/
static void entersweep (lua_State *L) {
  global_State *g = G(L);
  g->gcstate = GCSswpallgc;
  lua_assert(g->sweepgc == NULL);
  g->sweepgc = sweeptolive(L, &g->allgc);
}


/*
** Delete all objects in list 'p' until (but not including) object
** 'limit'.
*/
static void deletelist (lua_State *L, GCObject *p, GCObject *limit) {
  while (p != limit) {
    GCObject *next = p->next;
    freeobj(L, p);
    p = next;
  }
}


/*
** Call all finalizers of the objects in the given Lua state, and
** then free all objects, except for the main thread.
*/
void luaC_freeallobjects (lua_State *L) {
  global_State *g = G(L);
  g->gcstp = GCSTPCLS;  /* no extra finalizers after here */
  luaC_changemode(L, KGC_INC);
  separatetobefnz(g, 1);  /* separate all objects with finalizers */
  lua_assert(g->finobj == NULL);
  callallpendingfinalizers(L);
  deletelist(L, g->allgc, obj2gco(g->mainthread));
  lua_assert(g->finobj == NULL);  /* no new finalizers */
  deletelist(L, g->fixedgc, NULL);  /* collect fixed objects */
  lua_assert(g->strt.nuse == 0);
}


static l_obj atomic (lua_State *L) {
  l_obj work = 0;
  global_State *g = G(L);
  GCObject *origweak, *origall;
  GCObject *grayagain = g->grayagain;  /* save original list */
  g->grayagain = NULL;
  lua_assert(g->ephemeron == NULL && g->weak == NULL);
  lua_assert(!iswhite(g->mainthread));
  g->gcstate = GCSatomic;
  markobject(g, L);  /* mark running thread */
  /* registry and global metatables may be changed by API */
  markvalue(g, &g->l_registry);
  markmt(g);  /* mark global metatables */
  work += propagateall(g);  /* empties 'gray' list */
  /* remark occasional upvalues of (maybe) dead threads */
  work += remarkupvals(g);
  work += propagateall(g);  /* propagate changes */
  g->gray = grayagain;
  work += propagateall(g);  /* traverse 'grayagain' list */
  work += convergeephemerons(g);
  /* at this point, all strongly accessible objects are marked. */
  /* Clear values from weak tables, before checking finalizers */
  work += clearbyvalues(g, g->weak, NULL);
  work += clearbyvalues(g, g->allweak, NULL);
  origweak = g->weak; origall = g->allweak;
  separatetobefnz(g, 0);  /* separate objects to be finalized */
  work += markbeingfnz(g);  /* mark objects that will be finalized */
  work += propagateall(g);  /* remark, to propagate 'resurrection' */
  work += convergeephemerons(g);
  /* at this point, all resurrected objects are marked. */
  /* remove dead objects from weak tables */
  work += clearbykeys(g, g->ephemeron);  /* clear keys from all ephemeron */
  work += clearbykeys(g, g->allweak);  /* clear keys from all 'allweak' */
  /* clear values from resurrected weak tables */
  work += clearbyvalues(g, g->weak, origweak);
  work += clearbyvalues(g, g->allweak, origall);
  luaS_clearcache(g);
  g->currentwhite = cast_byte(otherwhite(g));  /* flip current white */
  lua_assert(g->gray == NULL);
  return work;
}


static void sweepstep (lua_State *L, global_State *g,
                       int nextstate, GCObject **nextlist) {
  if (g->sweepgc)
    g->sweepgc = sweeplist(L, g->sweepgc, GCSWEEPMAX);
  else {  /* enter next state */
    g->gcstate = nextstate;
    g->sweepgc = nextlist;
  }
}


static l_obj singlestep (lua_State *L) {
  global_State *g = G(L);
  l_obj work;
  lua_assert(!g->gcstopem);  /* collector is not reentrant */
  g->gcstopem = 1;  /* no emergency collections while collecting */
  switch (g->gcstate) {
    case GCSpause: {
      restartcollection(g);
      g->gcstate = GCSpropagate;
      work = 1;
      break;
    }
    case GCSpropagate: {
      if (g->gray == NULL) {  /* no more gray objects? */
        g->gcstate = GCSenteratomic;  /* finish propagate phase */
        work = 0;
      }
      else {
        propagatemark(g);  /* traverse one gray object */
        work = 1;
      }
      break;
    }
    case GCSenteratomic: {
      work = atomic(L);
      entersweep(L);
      break;
    }
    case GCSswpallgc: {  /* sweep "regular" objects */
      sweepstep(L, g, GCSswpfinobj, &g->finobj);
      work = GCSWEEPMAX;
      break;
    }
    case GCSswpfinobj: {  /* sweep objects with finalizers */
      sweepstep(L, g, GCSswptobefnz, &g->tobefnz);
      work = GCSWEEPMAX;
      break;
    }
    case GCSswptobefnz: {  /* sweep objects to be finalized */
      sweepstep(L, g, GCSswpend, NULL);
      work = GCSWEEPMAX;
      break;
    }
    case GCSswpend: {  /* finish sweeps */
      checkSizes(L, g);
      g->gcstate = GCScallfin;
      work = 0;
      break;
    }
    case GCScallfin: {  /* call finalizers */
      if (g->tobefnz && !g->gcemergency) {
        g->gcstopem = 0;  /* ok collections during finalizers */
        GCTM(L);  /* call one finalizer */
        work = 1;
      }
      else {  /* emergency mode or no more finalizers */
        g->gcstate = GCSpause;  /* finish collection */
        work = 0;
      }
      break;
    }
    default: lua_assert(0); return 0;
  }
  g->gcstopem = 0;
  return work;
}


/*
** advances the garbage collector until it reaches a state allowed
** by 'statemask'
*/
void luaC_runtilstate (lua_State *L, int statesmask) {
  global_State *g = G(L);
  while (!testbit(statesmask, g->gcstate))
    singlestep(L);
}



/*
** Performs a basic incremental step. The debt and step size are
** converted from bytes to "units of work"; then the function loops
** running single steps until adding that many units of work or
** finishing a cycle (pause state). Finally, it sets the debt that
** controls when next step will be performed.
*/
static void incstep (lua_State *L, global_State *g) {
  l_obj stepsize = cast(l_obj, 1) << g->gcstepsize;
  l_obj work2do = stepsize * getgcparam(g->gcstepmul) / 100;
  do {  /* repeat until pause or enough "credit" (negative debt) */
    l_obj work = singlestep(L);  /* perform one single step */
    work2do -= work;
  } while (work2do > 0 && g->gcstate != GCSpause);
  if (g->gcstate == GCSpause)
    setpause(g);  /* pause until next cycle */
  else {
    luaE_setdebt(g, -stepsize);
  }
}

/*
** Performs a basic GC step if collector is running. (If collector is
** not running, set a reasonable debt to avoid it being called at
** every single check.)
*/
void luaC_step (lua_State *L) {
  global_State *g = G(L);
<<<<<<< HEAD
  lua_assert(!g->gcemergency);
  if (gcrunning(g)) {  /* running? */
    switch (g->gckind) {
      case KGC_INC:
        incstep(L, g);
        break;
      case KGC_GEN:
        genstep(L, g);
        break;
      case KGC_GENMAJOR:
        genmajorstep(L, g);
        break;
    }
=======
  if (!gcrunning(g))  /* not running? */
    luaE_setdebt(g, -2000);
  else {
    if(isdecGCmodegen(g))
      genstep(L, g);
    else
      incstep(L, g);
>>>>>>> fa2f294d
  }
}


/*
** Perform a full collection in incremental mode.
** Before running the collection, check 'keepinvariant'; if it is true,
** there may be some objects marked as black, so the collector has
** to sweep all objects to turn them back to white (as white has not
** changed, nothing will be collected).
*/
static void fullinc (lua_State *L, global_State *g) {
  if (keepinvariant(g))  /* black objects? */
    entersweep(L); /* sweep everything to turn them back to white */
  /* finish any pending sweep phase to start a new cycle */
  luaC_runtilstate(L, bitmask(GCSpause));
  luaC_runtilstate(L, bitmask(GCScallfin));  /* run up to finalizers */
  /* 'marked' must be correct after a full GC cycle */
  lua_assert(g->marked == gettotalobjs(g));
  luaC_runtilstate(L, bitmask(GCSpause));  /* finish collection */
  setpause(g);
}


/*
** Performs a full GC cycle; if 'isemergency', set a flag to avoid
** some operations which could change the interpreter state in some
** unexpected ways (running finalizers and shrinking some structures).
*/
void luaC_fullgc (lua_State *L, int isemergency) {
  global_State *g = G(L);
  lua_assert(!g->gcemergency);
  g->gcemergency = isemergency;  /* set flag */
  if (g->gckind == KGC_GEN)
    fullgen(L, g);
  else
    fullinc(L, g);
  g->gcemergency = 0;
}

/* }====================================================== */

<|MERGE_RESOLUTION|>--- conflicted
+++ resolved
@@ -1620,9 +1620,10 @@
 */
 void luaC_step (lua_State *L) {
   global_State *g = G(L);
-<<<<<<< HEAD
   lua_assert(!g->gcemergency);
-  if (gcrunning(g)) {  /* running? */
+  if (!gcrunning(g))  /* not running? */
+    luaE_setdebt(g, -2000);
+  else {
     switch (g->gckind) {
       case KGC_INC:
         incstep(L, g);
@@ -1634,15 +1635,6 @@
         genmajorstep(L, g);
         break;
     }
-=======
-  if (!gcrunning(g))  /* not running? */
-    luaE_setdebt(g, -2000);
-  else {
-    if(isdecGCmodegen(g))
-      genstep(L, g);
-    else
-      incstep(L, g);
->>>>>>> fa2f294d
   }
 }
 
